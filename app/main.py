"""
FindTeam FastAPI app
"""

from datetime import datetime
from hashlib import sha256
from logging import Formatter, StreamHandler
from pathlib import Path

from fastapi import (Depends, FastAPI, HTTPException, Request, UploadFile,
                     status)
<<<<<<< HEAD
from fastapi.responses import FileResponse, HTMLResponse, Response
=======
from fastapi.openapi.utils import get_openapi
from fastapi.responses import FileResponse, RedirectResponse, Response
>>>>>>> 276f8f1c
from fastapi.security import (OAuth2PasswordBearer,
                              OAuth2PasswordRequestFormStrict)
from fastapi.templating import Jinja2Templates
from sqlalchemy.exc import IntegrityError, SQLAlchemyError
from sqlalchemy.ext.asyncio import AsyncSession

from . import __version__, logger, mail, models, schemas
from .config import Settings, get_settings
from .db import get_db, init_models

app = FastAPI(
    title=get_settings().app_name,
    description=__doc__,
    version=__version__,
    openapi_tags=[
        {
            'name': 'users',
            'description': 'User database operation'
        },
        {
            'name': 'pictures',
            'description': 'Picture storage and retrieval'
        }
    ])
app_openapi = app.openapi
oauth2 = OAuth2PasswordBearer(tokenUrl='login')
templates = Jinja2Templates(directory='templates')


def custom_openapi():
    """Add logo to openapi for redoc"""
    openapi_schema = app_openapi()
    openapi_schema['info']['x-logo'] = {
        'url': 'https://findteam.2labz.com/static/Icon.png'
    }
    return openapi_schema


app.openapi = custom_openapi


@app.on_event('startup')
async def startup():
    """Initialize logging and db models"""
    settings = get_settings()
    _sh = StreamHandler()
    _sh.setFormatter(Formatter(settings.logging_format))
    logger.setLevel(settings.logging_level)
    logger.addHandler(_sh)
    logger.debug(str(settings))
    logger.debug(f'CWD: {Path.cwd()}')
    if settings.create_tables:
        logger.debug('Initializing models...')
        await init_models()
    else:
        logger.debug('Not initializing models')
    if settings.picture_storage:
        settings.picture_storage.mkdir(
            parents=True,
            exist_ok=True)
    logger.info('Startup complete')


@app.get('/', response_class=HTMLResponse)
async def index(request: Request):
    """Return index template"""
    return templates.TemplateResponse('index.html', {"request": request})


@app.post(
    '/register',
    response_model=schemas.OAuth2AccessTokenModel,
    responses={
        status.HTTP_500_INTERNAL_SERVER_ERROR: {
            'description': 'Error during User registration commit'}
    },
    tags=['users'])
async def register(
        credentials: schemas.RegisterRequestModel,
        async_session: AsyncSession = Depends(get_db)):
    """Process RegisterRequestModel to return LoginTokenModel"""
    user = models.User(
        first_name=credentials.first_name,
        middle_name=credentials.middle_name,
        last_name=credentials.last_name,
        email=credentials.email,
        password=models.User.hash_password(credentials.password))
    async_session.add(user)
    try:
        await async_session.commit()
    except SQLAlchemyError as exception:
        logger.exception('Error during User registration commit')
        raise HTTPException(
            status_code=status.HTTP_500_INTERNAL_SERVER_ERROR) from exception
    return schemas.OAuth2AccessTokenModel(access_token=user.b64_access_token)


@app.get(
    '/user',
    response_model=schemas.UserResultModel,
    responses={
        status.HTTP_403_FORBIDDEN: {'description': 'User authorization error'},
        status.HTTP_404_NOT_FOUND: {
            'description': 'User not found (must be authorized for this to occur)'}
    },
    tags=['users'])
async def view_user(
        uid: int = None,
        access_token: str = Depends(oauth2),
        async_session: AsyncSession = Depends(get_db)):
    """Return the specified UserResultModel by uid, otherwise return currently logged in user"""
    user = await models.User.from_b64_access_token(access_token, async_session)
    if not user:
        raise HTTPException(status_code=status.HTTP_403_FORBIDDEN)
    if uid:
        user = await models.User.from_uid(uid, async_session)
    if not user:
        raise HTTPException(status_code=status.HTTP_404_NOT_FOUND)
    return await schemas.UserResultModel.from_orm(user, async_session)


@app.post(
    '/user/reset',
    tags=['users'])
async def reset_password(
        email: str,
        request: Request,
        async_session: AsyncSession = Depends(get_db)):
    """Reset logged in user's password -
    a user may become logged in via an emailed access token during forgotten password"""
    logger.info('%s sending password reset link (%s)',
                email, request.client.host)
    user = await models.User.from_email(email, async_session)
    if user:
        mail.send_password_reset(user)
    return Response(status_code=status.HTTP_200_OK)


@app.post(
    '/user',
    responses={
        status.HTTP_200_OK: {'description': 'User info updated successfully'},
        status.HTTP_403_FORBIDDEN: {'description': 'User authorization error'}
    },
    tags=['users'])
async def update_user(
        new_info: schemas.UserRequestModel,
        request: Request,
        access_token: str = Depends(oauth2),
        async_session: AsyncSession = Depends(get_db)):
    """Process UserRequestModel"""
    user = await models.User.from_b64_access_token(access_token, async_session)
    if not user:
        raise HTTPException(status_code=status.HTTP_403_FORBIDDEN)
    uid = user.uid
    try:
        user_dict = dict(user)
        del user_dict['password']
        if new_info.password:
            user.password = models.User.hash_password(
                new_info.password)  # Handle password change
            logger.info('%s has updated their password (%s)',
                        user, request.client.host)
        for key in user_dict:  # Remaining UserRequestModel attributes
            try:
                setattr(user, key, getattr(new_info, key))
            except AttributeError:  # Ignore extras
                pass
        await async_session.commit()
        await models.Tag.set_tags(
            [dict(tag_dict) for tag_dict in new_info.tags],
            async_session,
            uid=uid)
        await models.UserUrl.set_user_urls(
            uid,
            [dict(url_model) for url_model in new_info.urls],
            async_session)
    except SQLAlchemyError as exception:
        logger.exception('Error during User update commit')
        raise HTTPException(
            status_code=status.HTTP_500_INTERNAL_SERVER_ERROR) from exception
    return Response(status_code=status.HTTP_200_OK)


@app.post(
    '/login',
    response_model=schemas.OAuth2AccessTokenModel,
    responses={
        status.HTTP_403_FORBIDDEN: {
            'description': 'Email not found or password not correct'}
    },
    tags=['users'])
async def login(
        request: Request,
        credentials: OAuth2PasswordRequestFormStrict = Depends(),
        async_session: AsyncSession = Depends(get_db)):
    """Process LoginRequestModel to return LoginTokenModel"""
    user = await models.User.from_email(credentials.username, async_session)
    if not user or not models.User.check_password(user, credentials.password):
        logger.warning('Incorrect password for %s (%s)',
                       user, request.client.host)
        raise HTTPException(status_code=status.HTTP_403_FORBIDDEN)
    return schemas.OAuth2AccessTokenModel(access_token=user.b64_access_token)


@app.get(
    '/chats',
    response_model=set[int],
    responses={
        status.HTTP_403_FORBIDDEN: {'description': 'User authorization error'}
    },
    tags=['chats'])
async def get_chat_list(
        access_token: str = Depends(oauth2),
        async_session: AsyncSession = Depends(get_db)):
    """List active direct message uids between current user"""
    user = await models.User.from_b64_access_token(access_token, async_session)
    if not user:
        raise HTTPException(status_code=status.HTTP_403_FORBIDDEN)
    return await models.Message.get_chat_list(user.uid, async_session)


@app.get(
    '/chat',
    response_model=list[schemas.MessageResultModel],
    responses={
        status.HTTP_403_FORBIDDEN: {'description': 'User authorization error'},
        status.HTTP_406_NOT_ACCEPTABLE: {
            'description': 'uid XOR pid must optionally be specified'}
    },
    tags=['chats'])
async def get_chat_history(
        uid: int = None,
        pid: int = None,
        access_token: str = Depends(oauth2),
        async_session: AsyncSession = Depends(get_db)):
    """List MessageResultModels of logged in user in chat with uid or pid"""
    if not (bool(uid) ^ bool(pid)):
        raise HTTPException(status_code=status.HTTP_406_NOT_ACCEPTABLE)
    user = await models.User.from_b64_access_token(access_token, async_session)
    if not user:
        raise HTTPException(status_code=status.HTTP_403_FORBIDDEN)
    if uid:
        chat_history = await models.Message.get_user_chat_history(
            user.uid,
            uid,
            async_session)
    else:
        chat_history = await models.Message.get_project_chat_history(
            pid,
            async_session)
    results = []
    for message in chat_history:
        if message.to_uid == user.uid:
            message.is_read = True
        elif message.to_pid:
            message.is_read = True
        results.append(schemas.MessageResultModel.from_orm(message))
    await async_session.commit()
    return results


@app.post(
    '/chat',
    responses={
        status.HTTP_403_FORBIDDEN: {'description': 'User authorization error'},
        status.HTTP_406_NOT_ACCEPTABLE: {
            'description': 'msg to_uid XOR to_pid must be specified'}
    },
    tags=['chats'])
async def send_message(
        msg: schemas.MessageRequestModel,
        access_token: str = Depends(oauth2),
        async_session: AsyncSession = Depends(get_db)):
    """Send MessageRequestModel from logged in User"""
    if not (bool(msg.to_uid) ^ bool(msg.to_pid)):
        raise HTTPException(status_code=status.HTTP_406_NOT_ACCEPTABLE)
    user = await models.User.from_b64_access_token(access_token, async_session)
    if not user:
        raise HTTPException(status_code=status.HTTP_403_FORBIDDEN)
    message = models.Message(
        from_uid=user.uid,
        to_uid=msg.to_uid,
        to_pid=msg.to_pid,
        date=datetime.now(),
        text=msg.text,
        is_read=False)
    async_session.add(message)
    await async_session.commit()
    return Response(status_code=status.HTTP_200_OK)


@app.delete(
    '/chat',
    responses={
        status.HTTP_403_FORBIDDEN: {'description': 'User authorization error'},
        status.HTTP_401_UNAUTHORIZED: {
            'description': 'User unauthorized to delete other user messages'}
    },
    tags=['chats']
)
async def delete_chat_history(
        uid: int,
        access_token: str = Depends(oauth2),
        async_session: AsyncSession = Depends(get_db)):
    """Delete all chat history between current user and uid"""
    user = await models.User.from_b64_access_token(access_token, async_session)
    if not user:
        raise HTTPException(status_code=status.HTTP_403_FORBIDDEN)
    await models.Message.delete_chat_history(user.uid, uid, async_session)
    await async_session.commit()
    return Response(status_code=status.HTTP_200_OK)


@app.get(
    '/picture/{filename}',
    response_class=FileResponse,
    tags=['pictures'])
async def get_picture(
        filename: str,
        settings: Settings = Depends(get_settings)):
    """Return picture file"""
    return FileResponse(settings.picture_storage / filename)


@app.post(
    '/user/picture',
    responses={
        status.HTTP_403_FORBIDDEN: {'description': 'User authorization error'},
        status.HTTP_422_UNPROCESSABLE_ENTITY: {
            'description': 'Invalid content type uploaded - must be image/png or image/jpeg'}
    },
    tags=['pictures', 'users'])
async def upload_user_picture(
        picture: UploadFile,
        request: Request,
        settings: Settings = Depends(get_settings),
        access_token: str = Depends(oauth2),
        async_session: AsyncSession = Depends(get_db)):
    """Upload logged in User's profile picture"""
    user = await models.User.from_b64_access_token(access_token, async_session)
    if not user:
        raise HTTPException(status_code=status.HTTP_403_FORBIDDEN)
    if picture.content_type not in ('image/png', 'image/jpeg'):
        raise HTTPException(status_code=status.HTTP_422_UNPROCESSABLE_ENTITY)
    picture_data = picture.file.read()
    local_file_path = (settings.picture_storage /
                       sha256(picture_data).hexdigest())
    if picture.content_type == 'image/png':
        local_file_path = local_file_path.with_suffix('.png')
    elif picture.content_type == 'image/jpeg':
        local_file_path = local_file_path.with_suffix('.jpg')
    if not local_file_path.exists():
        with local_file_path.open('wb') as local_file:
            local_file.write(picture_data)
    logger.debug('%s uploaded %s (%s)', user,
                 local_file_path, request.client.host)
    user.picture = local_file_path.name
    await async_session.commit()
    return Response(status_code=status.HTTP_200_OK)


@app.get(
    '/project',
    response_model=schemas.ProjectResultModel,
    responses={
        status.HTTP_403_FORBIDDEN: {'description': 'User authorization or permission error'},
        status.HTTP_404_NOT_FOUND: {'description': 'Project not found'}
    },
    tags=['projects'])
async def view_project(
        pid: int,
        access_token: str = Depends(oauth2),
        async_session: AsyncSession = Depends(get_db)):
    user = await models.User.from_b64_access_token(access_token, async_session)
    if not user:
        raise HTTPException(status_code=status.HTTP_403_FORBIDDEN)
    project = await models.Project.from_pid(pid, async_session)
    if not project:
        return Response(status_code=status.HTTP_404_NOT_FOUND)
    return await schemas.ProjectResultModel.from_orm(project, async_session)


@app.post(
    '/create',
    response_model=int,
    responses={
        status.HTTP_403_FORBIDDEN: {'description': 'User authorization error'},
        status.HTTP_400_BAD_REQUEST: {'description': 'Invalid data given'}
    },
    tags=['projects'])
async def create_new_project(
        project: schemas.ProjectRequestModel,
        access_token: str = Depends(oauth2),
        async_session: AsyncSession = Depends(get_db)):
    """Create project with new info, returning Project ID (pid)"""
    user = await models.User.from_b64_access_token(access_token, async_session)
    if not user:
        raise HTTPException(status_code=status.HTTP_403_FORBIDDEN)
    new_project = models.Project(
        owner_uid=user.uid,
        title=project.title,
        description=project.description,
        status=project.status)
    async_session.add(new_project)
    try:
        await async_session.commit()
    except IntegrityError:
        return Response(status_code=status.HTTP_400_BAD_REQUEST)
    new_pid = new_project.pid
    async_session.add_all(
        models.ProjectMembership(
            uid=membership.uid,
            pid=new_pid,
            membership_type=membership.membership_type
        ) for membership in project.members)
    try:
        await async_session.commit()
    except IntegrityError:
        await async_session.rollback()
        await async_session.delete(new_project)
        await async_session.commit()
        return Response(status_code=status.HTTP_400_BAD_REQUEST)
    await models.Tag.set_tags(
        [tag.dict() for tag in project.tags],
        async_session,
        pid=new_project.pid)
    await async_session.commit()
    return new_pid


@app.post(
    '/project',
    response_model=schemas.ProjectRequestModel,
    responses={
        status.HTTP_403_FORBIDDEN: {'description': 'User authorization error'},
        status.HTTP_400_BAD_REQUEST: {'description': 'Invalid data given'},
        status.HTTP_401_UNAUTHORIZED: {'description': 'User must be project admin or above'},
        status.HTTP_404_NOT_FOUND: {'description': 'Project not found'}
    },
    tags=['projects'])
async def update_existing_project(
        pid: int,
        new_info: schemas.ProjectRequestModel,
        access_token: str = Depends(oauth2),
        async_session: AsyncSession = Depends(get_db)):
    """Update attributes of Project with new_info"""
    user = await models.User.from_b64_access_token(access_token, async_session)
    if not user:
        raise HTTPException(status_code=status.HTTP_403_FORBIDDEN)
    project = await models.Project.from_pid(pid, async_session)
    if not project:
        raise HTTPException(status_code=status.HTTP_404_NOT_FOUND)
    if project.owner_uid != user.uid:  # If not owner check membership permission
        membership = await models.ProjectMembership.from_uid_pid(user.uid, project.pid, async_session)
        if not membership or membership.membership_type < models.MembershipType.ADMIN:  # Only admin+ can update
            return Response(status_code=status.HTTP_401_UNAUTHORIZED)
    project_dict = dict(project)
    for key in project_dict:  # Remaining ProjectRequestModel attributes
        try:
            setattr(project, key, getattr(new_info, key))
        except AttributeError:  # Ignore extras
            pass
    await async_session.commit()
    await models.ProjectMembership.set_project_memberships(
        pid,
        [models.ProjectMembership(
            uid=membership.uid,
            pid=pid,
            membership_type=membership.membership_type) for membership in new_info.members], async_session)
    await async_session.commit()
    await models.Tag.set_tags(
        [tag.dict() for tag in new_info.tags],
        async_session,
        pid=pid)
    await async_session.commit()
    return Response(status_code=status.HTTP_200_OK)


@app.delete(
    '/project',
    responses={
        status.HTTP_403_FORBIDDEN: {'description': 'User authorization error'},
        status.HTTP_401_UNAUTHORIZED: {
            'description': 'User unauthorized to delete other user project'},
        status.HTTP_404_NOT_FOUND: {'description': 'Project not found'}
    },
    tags=['projects'])
async def delete_project(
        pid: int,
        access_token: str = Depends(oauth2),
        async_session: AsyncSession = Depends(get_db)):
    """Delete Project by Project ID"""
    user = await models.User.from_b64_access_token(access_token, async_session)
    if not user:
        raise HTTPException(status_code=status.HTTP_403_FORBIDDEN)
    project = await models.Project.from_pid(pid, async_session)
    if not project:
        raise HTTPException(status_code=status.HTTP_404_NOT_FOUND)
    if project.owner_uid != user.uid:
        return Response(status_code=status.HTTP_401_UNAUTHORIZED)
    await models.Project.delete_project(project.pid, async_session)
    await async_session.commit()
    return Response(status_code=status.HTTP_200_OK)


@app.post(
    '/project/picture',
    responses={
        status.HTTP_403_FORBIDDEN: {'description': 'User authorization or permission error'},
        status.HTTP_422_UNPROCESSABLE_ENTITY: {
            'description': 'Invalid content type uploaded - must be image/png or image/jpeg'},
        status.HTTP_404_NOT_FOUND: {'description': 'Project not found'}
    },
    tags=['pictures', 'projects'])
async def upload_project_picture(
        pid: int,
        picture: UploadFile,
        request: Request,
        settings: Settings = Depends(get_settings),
        access_token: str = Depends(oauth2),
        async_session: AsyncSession = Depends(get_db)):
    """Upload project picture to pid via currently logged in user"""
    user = await models.User.from_b64_access_token(access_token, async_session)
    if not user:
        raise HTTPException(status_code=status.HTTP_403_FORBIDDEN)
    if picture.content_type not in ('image/png', 'image/jpeg'):
        raise HTTPException(status_code=status.HTTP_422_UNPROCESSABLE_ENTITY)
    project = await models.Project.from_pid(pid, async_session)
    if not project:
        raise HTTPException(status_code=status.HTTP_404_NOT_FOUND)
    if project.owner_uid != user.uid:
        membership = await models.ProjectMembership.from_uid_pid(user.uid, pid, async_session)
        if not membership or membership.membership_type != schemas.MembershipType.ADMIN:
            raise HTTPException(status_code=status.HTTP_403_FORBIDDEN)
    picture_data = picture.file.read()
    local_file_path = (settings.picture_storage /
                       sha256(picture_data).hexdigest())
    if picture.content_type == 'image/png':
        local_file_path = local_file_path.with_suffix('.png')
    elif picture.content_type == 'image/jpeg':
        local_file_path = local_file_path.with_suffix('.jpg')
    if not local_file_path.exists():
        with local_file_path.open('wb') as local_file:
            local_file.write(picture_data)
    logger.debug('%s uploaded %s (%s)', user,
                 local_file_path, request.client.host)
    async_session.add(models.ProjectPicture(
        pid=pid,
        picture=local_file_path.name))
    await async_session.commit()
    return Response(status_code=status.HTTP_200_OK)


@app.delete(
    '/project/picture',
    responses={
        status.HTTP_403_FORBIDDEN: {'description': 'User authorization or permission error'},
        status.HTTP_404_NOT_FOUND: {'description': 'Project not found'}
    },
    tags=['pictures', 'projects'])
async def delete_project_picture(
        pid: int,
        picture_file: str,
        access_token: str = Depends(oauth2),
        async_session: AsyncSession = Depends(get_db)):
    """Upload project picture to pid via currently logged in user"""
    user = await models.User.from_b64_access_token(access_token, async_session)
    if not user:
        raise HTTPException(status_code=status.HTTP_403_FORBIDDEN)
    project = await models.Project.from_pid(pid, async_session)
    if not project:
        raise HTTPException(status_code=status.HTTP_404_NOT_FOUND)
    if project.owner_uid != user.uid:
        membership = await models.ProjectMembership.from_uid_pid(user.uid, pid, async_session)
        if not membership or membership.membership_type != schemas.MembershipType.ADMIN:
            raise HTTPException(status_code=status.HTTP_403_FORBIDDEN)
    await models.ProjectPicture.delete_project_picture(pid, picture_file, async_session)
    await async_session.commit()
    return Response(status_code=status.HTTP_200_OK)


@app.post(
    '/project/join',
    responses={
        status.HTTP_404_NOT_FOUND: {'description': 'Project not found'},
        status.HTTP_403_FORBIDDEN: {'description': 'User authorization error'},
        status.HTTP_400_BAD_REQUEST: {
            'description': 'User already joined or applied to project'}
    },
    tags=['projects'])
async def apply_to_join_project(
        pid: int,
        access_token: str = Depends(oauth2),
        async_session: AsyncSession = Depends(get_db)):
    """Add currently logged in User membership application to project"""
    user = await models.User.from_b64_access_token(access_token, async_session)
    if not user:
        raise HTTPException(status_code=status.HTTP_403_FORBIDDEN)
    project = await models.Project.from_pid(pid, async_session)
    if not project:
        raise HTTPException(status_code=status.HTTP_404_NOT_FOUND)
    if project.owner_uid == user.uid:
        return Response(status_code=status.HTTP_400_BAD_REQUEST)
    async_session.add(models.ProjectMembership(
        pid=project.pid,
        uid=user.uid,
        membership_type=models.MembershipType.APPLICANT))
    try:
        await async_session.commit()
    except IntegrityError:
        return Response(status_code=status.HTTP_400_BAD_REQUEST)


@app.get(
    '/user/search',
    response_model=list[schemas.UserResultModel],
    responses={
        status.HTTP_403_FORBIDDEN: {'description': 'User authorization error'}
    },
    tags=['users', 'search'])
async def search_users(
        query: str = None,
        access_token: str = Depends(oauth2),
        async_session: AsyncSession = Depends(get_db)):
    """Search for Users by an arbitrary query - otherwise chosen by algorithm"""
    user = await models.User.from_b64_access_token(access_token, async_session)
    if not user:
        raise HTTPException(status_code=status.HTTP_403_FORBIDDEN)
    if query:
        results = await models.User.search(query, async_session)
    else:
        results = await models.User.random(async_session)
    return [await schemas.UserResultModel.from_orm(u, async_session) for u in results]


@app.get(
    '/project/search',
    response_model=list[schemas.ProjectResultModel],
    responses={
        status.HTTP_403_FORBIDDEN: {'description': 'User authorization error'},
        status.HTTP_406_NOT_ACCEPTABLE: {
            'description': 'uid and query may not be specified at same time'}
    },
    tags=['projects', 'search', 'users'])
async def search_projects(
        query: str = None,
        uid: int = None,
        access_token: str = Depends(oauth2),
        async_session: AsyncSession = Depends(get_db)):
    """Search for Projects by an arbitrary query OR User ID - otherwise chosen by algorithm"""
    if query and uid:
        raise HTTPException(status_code=status.HTTP_406_NOT_ACCEPTABLE)
    user = await models.User.from_b64_access_token(access_token, async_session)
    if not user:
        raise HTTPException(status_code=status.HTTP_403_FORBIDDEN)
    if query:
        results = await models.Project.search(query, async_session)
    elif uid:
        results = [await models.Project.from_pid(membership.pid, async_session)
                   for membership in await models.ProjectMembership.from_uid(
                       uid,
                       async_session)]
        results.extend(await models.Project.from_uid(uid, async_session))
    else:
        results = await models.Project.random(async_session)
    return [await schemas.ProjectResultModel.from_orm(p, async_session) for p in results]<|MERGE_RESOLUTION|>--- conflicted
+++ resolved
@@ -9,12 +9,7 @@
 
 from fastapi import (Depends, FastAPI, HTTPException, Request, UploadFile,
                      status)
-<<<<<<< HEAD
 from fastapi.responses import FileResponse, HTMLResponse, Response
-=======
-from fastapi.openapi.utils import get_openapi
-from fastapi.responses import FileResponse, RedirectResponse, Response
->>>>>>> 276f8f1c
 from fastapi.security import (OAuth2PasswordBearer,
                               OAuth2PasswordRequestFormStrict)
 from fastapi.templating import Jinja2Templates
